--- conflicted
+++ resolved
@@ -538,8 +538,6 @@
     overflow: hidden;
     text-overflow: ellipsis;
     white-space: nowrap;
-<<<<<<< HEAD
-=======
 }
 
 /* Select All Container */
@@ -808,5 +806,4 @@
     color: #6c757d;
     font-size: 16px;
     margin: 0;
->>>>>>> 3cfc0748
 } 